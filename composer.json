--- conflicted
+++ resolved
@@ -1,44 +1,34 @@
-{
-    "name": "jenssegers/mongodb",
-    "description": "A MongoDB based Eloquent model and Query builder for Laravel 4",
-    "keywords": ["laravel","eloquent","mongodb","mongo","database","model"],
-    "authors": [
-        {
-            "name": "Jens Segers",
-            "homepage": "http://jenssegers.be"
-        }
-    ],
-    "license" : "MIT",
-    "require": {
-<<<<<<< HEAD
-        "php": ">=5.4.0",
-        "illuminate/support": "4.2.*",
-        "illuminate/container": "4.2.*",
-        "illuminate/database": "4.2.*",
-        "illuminate/events": "4.2.*"
-=======
-        "php": ">=5.5.0",
-        "ext-mongo": "*",
-        "illuminate/support": "5.0.*",
-        "illuminate/container": "5.0.*",
-        "illuminate/database": "5.0.*",
-        "illuminate/events": "5.0.*"
->>>>>>> 8031c3fc
-    },
-    "require-dev": {
-        "orchestra/testbench": "3.0.*",
-        "mockery/mockery": "*",
-        "satooshi/php-coveralls": "*"
-    },
-    "minimum-stability": "dev",
-    "autoload": {
-        "psr-0": {
-            "Jenssegers\\Mongodb": "src/",
-            "Jenssegers\\Eloquent": "src/"
-        }
-    },
-    "suggest": {
-        "jenssegers/mongodb-session": "Add MongoDB session support to Laravel-MongoDB",
-        "jenssegers/mongodb-sentry": "Add Sentry support to Laravel-MongoDB"
-    }
-}
+{
+    "name": "jenssegers/mongodb",
+    "description": "A MongoDB based Eloquent model and Query builder for Laravel 4",
+    "keywords": ["laravel","eloquent","mongodb","mongo","database","model"],
+    "authors": [
+        {
+            "name": "Jens Segers",
+            "homepage": "http://jenssegers.be"
+        }
+    ],
+    "license" : "MIT",
+    "require": {
+        "php": ">=5.5.0",
+        "illuminate/support": "5.0.*",
+        "illuminate/container": "5.0.*",
+        "illuminate/database": "5.0.*",
+        "illuminate/events": "5.0.*"
+    },
+    "require-dev": {
+        "orchestra/testbench": "3.0.*",
+        "mockery/mockery": "*",
+        "satooshi/php-coveralls": "*"
+    },
+    "autoload": {
+        "psr-0": {
+            "Jenssegers\\Mongodb": "src/",
+            "Jenssegers\\Eloquent": "src/"
+        }
+    },
+    "suggest": {
+        "jenssegers/mongodb-session": "Add MongoDB session support to Laravel-MongoDB",
+        "jenssegers/mongodb-sentry": "Add Sentry support to Laravel-MongoDB"
+    }
+}