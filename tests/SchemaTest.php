--- conflicted
+++ resolved
@@ -147,8 +147,7 @@
         $this->assertFalse($index);
     }
 
-<<<<<<< HEAD
-    public function testDropIndexIfExists()
+    public function testDropIndexIfExists(): void
     {
         Schema::collection('newcollection', function (Blueprint $collection) {
             $collection->unique('uniquekey');
@@ -195,7 +194,7 @@
         $this->assertFalse($index);
     }
 
-    public function testHasIndex()
+    public function testHasIndex(): void
     {
         $instance = $this;
 
@@ -218,10 +217,7 @@
         });
     }
 
-    public function testBackground()
-=======
     public function testBackground(): void
->>>>>>> 47398ff4
     {
         Schema::collection('newcollection', function ($collection) {
             $collection->background('backgroundkey');
